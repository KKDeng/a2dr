"""
Copyright 2018 Anqi Fu

This file is part of CVXConsensus.

CVXConsensus is free software: you can redistribute it and/or modify
it under the terms of the GNU General Public License as published by
the Free Software Foundation, either version 3 of the License, or
(at your option) any later version.

CVXConsensus is distributed in the hope that it will be useful,
but WITHOUT ANY WARRANTY; without even the implied warranty of
MERCHANTABILITY or FITNESS FOR A PARTICULAR PURPOSE.  See the
GNU General Public License for more details.

You should have received a copy of the GNU General Public License
along with CVXConsensus. If not, see <http://www.gnu.org/licenses/>.
"""

import numpy as np
from time import time
from collections import defaultdict
from multiprocessing import Process, Pipe
import cvxpy.settings as s
from cvxpy.problems.problem import Problem, Minimize
from cvxpy.expressions.constants import Parameter
from cvxpy.atoms import sum_squares
<<<<<<< HEAD
from cvxconsensus.acceleration import dual_update

def flip_obj(prob):
	"""Helper function to flip sign of objective function.
	"""
	if isinstance(prob.objective, Minimize):
		return prob.objective
	else:
		return -prob.objective
=======
from cvxconsensus.utilities import flip_obj, assign_rho, partition_vars
>>>>>>> 8b64042c

# Spectral step size.
def step_ls(p, d):
	"""Least squares estimator for spectral step size.
	
	Parameters
	----------
	p : array
	     Change in primal variable.
	d : array
	     Change in dual variable.
	
	Returns
	----------
	float
	     The least squares estimate.
	"""
	sd = np.sum(d**2)/np.sum(p*d)   # Steepest descent
	mg = np.sum(p*d)/np.sum(p**2)   # Minimum gradient
	
	if 2*mg > sd:
		return mg
	else:
		return (sd - mg/2)

def step_cor(p, d):
	"""Correlation coefficient.
	
	Parameters
	----------
	p : array
	     First vector.
	d : array
	     Second vector.
	
	Returns
	----------
	float
	     The correlation between two vectors.
	"""
	return np.sum(p*d)/(np.linalg.norm(p)*np.linalg.norm(d))

def step_safe(rho, a, b, a_cor, b_cor, eps = 0.2):
	"""Safeguarding rule for spectral step size update.
	
	Parameters
	----------
    rho : float
        The current step size.
    a : float
        Reciprocal of the curvature parameter alpha.
    b : float
        Reciprocal of the curvature parameter beta.
    a_cor : float
        Correlation of the curvature parameter alpha.
    b_cor : float
        Correlation of the curvature parameter beta.
    eps : float, optional
        The safeguarding threshold.
	"""
	if a_cor > eps and b_cor > eps:
		return np.sqrt(a*b)
	elif a_cor > eps and b_cor <= eps:
		return a
	elif a_cor <= eps and b_cor > eps:
		return b
	else:
		return rho

def step_spec(rho, k, dx, dxbar, dy, dyhat, eps = 0.2, C = 1e10):
	"""Calculates the generalized spectral step size with safeguarding.
	Xu, Taylor, et al. "Adaptive Consensus ADMM for Distributed Optimization."
	
	Parameters
    ----------
    rho : float
        The current step size.
    k : int
        The current iteration.
    dx : array
        Change in primal value from the last step size update.
    dxbar : array
        Change in average primal value from the last step size update.
    dy : array
        Change in dual value from the last step size update.
    dyhat : array
        Change in intermediate dual value from the last step size update.
    eps : float, optional
        The safeguarding threshold.
    C : float, optional
        The convergence constant.
    
    Returns
    ----------
    float
        The spectral step size for the next iteration.
	"""
	# Use old step size if unable to solve LS problem/correlations.
	eps_fl = np.finfo(float).eps   # Machine precision.
	if np.sum(dx**2) <= eps_fl or np.sum(dxbar**2) <= eps_fl or \
	   np.sum(dy**2) <= eps_fl or np.sum(dyhat**2) <= eps_fl:
		   return rho

	# Compute spectral step size.
	a_hat = step_ls(dx, dyhat)
	b_hat = step_ls(dxbar, dy)
	
	# Estimate correlations.
	a_cor = step_cor(dx, dyhat)
	b_cor = step_cor(dxbar, dy)
	
	# Apply safeguarding rule.
	scale = 1 + C/(1.0*k**2)
	rho_hat = step_safe(rho, a_hat, b_hat, a_cor, b_cor, eps)
	return max(min(rho_hat, scale*rho), rho/scale)

def prox_step(prob, rho_init, scaled = False, spectral = False):
	"""Formulates the proximal operator for a given objective, constraints, and step size.
	Parikh, Boyd. "Proximal Algorithms."
	
	Parameters
    ----------
    prob : Problem
        The objective and constraints associated with the proximal operator.
        The sign of the objective function is flipped if `prob` is a maximization problem.
    rho_init : float
        The initial step size.
    scaled : logical, optional
    	Should the dual variable be scaled?
	spectral : logical, optional
	    Will spectral step sizes be used?
    
    Returns
    ----------
    prox : Problem
        The proximal step problem.
    vmap : dict
        A map of each proximal variable id to a dictionary containing that variable `x`,
        the mean variable parameter `xbar`, the associated dual parameter `y`, and the
        step size parameter `rho`. If `spectral = True`, the estimated dual parameter 
        `yhat` is also included.
	"""
	vmap = {}   # Store consensus variables
	f = flip_obj(prob).args[0]
	
	# Add penalty for each variable.
	for xvar in prob.variables():
		xid = xvar.id
		shape = xvar.shape
		vmap[xid] = {"x": xvar, "xbar": Parameter(shape, value = np.zeros(shape)),
		 		     "y": Parameter(shape, value = np.zeros(shape)),
					 "rho": Parameter(value = rho_init[xid], nonneg = True)}
		if spectral:
			vmap[xid]["yhat"] = Parameter(shape, value = np.zeros(shape))
		dual = vmap[xid]["y"] if scaled else vmap[xid]["y"]/vmap[xid]["rho"]
		f += (vmap[xid]["rho"]/2.0)*sum_squares(xvar - vmap[xid]["xbar"] + dual)
	
	prox = Problem(Minimize(f), prob.constraints)
	return prox, vmap

def x_average(prox_res):
	"""Average the primal variables over the nodes in which they are present,
	   weighted by each node's step size.
	"""
	x_merge = defaultdict(list)
	rho_sum = defaultdict(float)
	
	for status, vals in prox_res:
		# Check if proximal step converged.
		if status in s.INF_OR_UNB:
			raise RuntimeError("Proximal problem is infeasible or unbounded")
		
		# Merge dictionary of x values
		for key, value in vals.items():
			x_merge[key].append(value["rho"]*value["x"])
			rho_sum[key] += value["rho"]
	
	return {key: np.sum(np.array(x_list), axis = 0)/rho_sum[key] for key, x_list in x_merge.items()}

def res_stop(res_ssq, eps = 1e-4):
	"""Calculate the sum of squared primal/dual residuals.
	   Determine whether the stopping criterion is satisfied:
	   ||r^(k)||^2 <= eps*max(\sum_i ||x_i^(k)||^2, \sum_i ||x_bar^(k)||^2) and
	   ||d^(k)||^2 <= eps*\sum_i ||y_i^(k)||^2
	"""
	primal = np.sum([r["primal"] for r in res_ssq])
	dual = np.sum([r["dual"] for r in res_ssq])
	
	x_ssq = np.sum([r["x"] for r in res_ssq])
	xbar_ssq = np.sum([r["xbar"] for r in res_ssq])
	u_ssq = np.sum([r["y"] for r  in res_ssq])
	
	eps_fl = np.finfo(float).eps   # Machine precision.
	stopped = (primal <= eps*max(x_ssq, xbar_ssq) + eps_fl) and \
			  (dual <= eps*u_ssq + eps_fl)
	return primal, dual, stopped

def run_worker(pipe, p, var_split, rho_init, *args, **kwargs):
	# Spectral step size parameters.
	spectral = kwargs.pop("spectral", False)
	Tf = kwargs.pop("Tf", 2)
	eps_spec = kwargs.pop("eps_spec", 0.2)
	C = kwargs.pop("C", 1e10)
	
	# Anderson acceleration parameters.
	anderson = kwargs.pop("anderson", False)
	m_accel = kwargs.pop("m_accel", 5)   # Number of past iterations to keep (>= 1)
	
	# Initiate proximal problem.
	prox, v = prox_step(p, rho_init, spectral = spectral)
	
	# Initiate step size variables.
	if spectral:
		v_old = {key: {"x": np.zeros(vmap["x"].shape), "xbar": np.zeros(vmap["xbar"].shape),
			           "y": np.zeros(vmap["y"].shape), "yhat": np.zeros(vmap["yhat"].shape)} \
					for key, vmap in v.items()}
	
	# Initiate Anderson acceleration matrices.
	Y = np.empty((nelem,0))
	R = np.empty((nelem,0))
	rho_vec = np.empty((1,0))
	
	# ADMM loop.
	while True:	
		# Proximal step for x^(k+1).
		prox.solve(*args, **kwargs)
		
<<<<<<< HEAD
		# Calculate x_bar^(k+1).
		xvals = {}
		for xvar in prox.variables():
			xvals[xvar.id] = xvar.value
		pipe.send((prox.status, rho.value, xvals))
		xbars, k = pipe.recv()
		m_k = min(m_accel, k+1)
=======
		# Calculate x_bar^(k+1) for public variables.
		vals_pub = {key: {"x": v[key]["x"].value, "rho": v[key]["rho"].value} \
						for key in var_split["public"]}
		pipe.send((prox.status, vals_pub))
		xbars, i = pipe.recv()
>>>>>>> 8b64042c
		
		# Update y^(k+1) = y^(k) + rho^(k)*(x^(k+1) - x_bar^(k+1)).
		ssq = {"primal": 0, "dual": 0, "x": 0, "xbar": 0, "y": 0}
		for key in v.keys():
			# Calculate residuals for the (k+1) step.
			#    Primal: x^(k+1) - x_bar^(k+1)
			#    Dual: rho^(k+1)*(x_bar^(k) - x_bar^(k+1))
			xbar = xbars.get(key, v[key]["x"].value)
			if v[key]["x"].value is None:
				primal = -xbar
			else:
				primal = (v[key]["x"] - xbar).value
			dual = (v[key]["rho"]*(v[key]["xbar"] - xbar)).value
			
			# Set parameter values of x_bar^(k+1) and y^(k+1).
			xbar_old = v[key]["xbar"].value
			y_old = v[key]["y"].value
<<<<<<< HEAD
			
			v[key]["xbar"].value = xbars[key]
			if anderson:   # Save last m_k dual variables and primal residuals.
				Y = np.insert(Y, Y.shape[1], y_old, axis = 1)
				R = np.insert(R, R.shape[1], primal, axis = 1)
				rho_vec = np.append(rho_vec, rho.value)
				
				ncols = Y.shape[1]
				if ncols > (m_k + 1):
					Y = np.delete(Y, range(0, Y.shape[1] - m_k - 1), axis = 1)
					R = np.delete(R, range(0, R.shape[1] - m_k - 1), axis = 1)
					rho_vec = np.delete(rho_vec, 0)
				v[key]["y"].value = dual_update(Y, R, rho_vec)
				# v[key]["y"].value = dual_update(Y, R, rho.value)
			else:
				v[key]["y"].value += (rho*(v[key]["x"] - v[key]["xbar"])).value
=======
			v[key]["xbar"].value = xbar
			v[key]["y"].value += (v[key]["rho"]*(v[key]["x"] - v[key]["xbar"])).value
>>>>>>> 8b64042c
			
			# Save stopping rule criteria.
			ssq["primal"] += np.sum(np.square(primal))
			ssq["dual"] += np.sum(np.square(dual))
			if v[key]["x"].value is not None:
				ssq["x"] += np.sum(np.square(v[key]["x"].value))
			ssq["xbar"] += np.sum(np.square(v[key]["xbar"].value))
			ssq["y"] += np.sum(np.square(v[key]["y"].value))
			
			# Spectral step size.
			if spectral and i % Tf == 1:
				# Calculate y_hat^(k+1) for step size update.
				v[key]["yhat"] = y_old + v[key]["rho"]*(v[key]["x"] - xbar_old)

				# Calculate change from old iterate.
				dx = v[key]["x"].value - v_old[key]["x"]
				dxbar = -v[key]["xbar"].value + v_old[key]["xbar"]
				dy = v[key]["y"].value - v_old[key]["y"]
				dyhat = v[key]["yhat"].value - v_old[key]["yhat"]
				
				# Update step size.
				v[key]["rho"].value = step_spec(v[key]["rho"].value, i, dx, dxbar, dy, dyhat, eps, C)
				
				# Update step size variables.
				v_old[key]["x"] = v[key]["x"].value
				v_old[key]["xbar"] = v[key]["xbar"].value
				v_old[key]["y"] = v[key]["y"].value
				v_old[key]["yhat"] = v[key]["yhat"].value
		pipe.send(ssq)
		
<<<<<<< HEAD
		# Spectral step size.
		if spectral and k % Tf == 1:
			# Collect and flatten variables.
			for key in v.keys():
				v_flat["x"] += [np.asarray(v[key]["x"].value).reshape(-1)]
				v_flat["xbar"] += [np.asarray(v[key]["xbar"].value).reshape(-1)]
				v_flat["y"] += [np.asarray(v[key]["y"].value).reshape(-1)]
			
			for key in v_flat.keys():
				v_flat[key] = np.concatenate(v_flat[key])

			# Calculate change from old iterate.
			dx = v_flat["x"] - v_old["x"]
			dxbar = -v_flat["xbar"] + v_old["xbar"]
			dy = v_flat["y"] - v_old["y"]
			dyhat = v_flat["yhat"] - v_old["yhat"]
			
			# Update step size.
			rho.value = step_spec(rho.value, k, dx, dxbar, dy, dyhat, eps_spec, C)
			
			# Update step size variables.
			for key in v_flat.keys():
				v_old[key] = v_flat[key]
=======
		# Send private variable values if ADMM loop terminated.
		finished = pipe.recv()
		if finished:
		 	pipe.send({key: v[key]["x"].value for key in var_split["private"]})
>>>>>>> 8b64042c

def consensus(p_list, *args, **kwargs):
	N = len(p_list)   # Number of problems.
	max_iter = kwargs.pop("max_iter", 100)
<<<<<<< HEAD
	rho_init = kwargs.pop("rho_init", N*[1.0])
	if np.isscalar(rho_init):
		rho_init = N*[rho_init]
	eps_stop = kwargs.pop("eps_stop", 1e-6)   # Stopping tolerance.
=======
	rho_init = kwargs.pop("rho_init", dict())
	eps = kwargs.pop("eps", 1e-6)   # Stopping tolerance.
>>>>>>> 8b64042c
	resid = np.zeros((max_iter, 2))
	
	if np.isscalar(rho_init):
		rho_list = assign_rho(p_list, default = rho_init)
	else:
		rho_list = assign_rho(p_list, rho_init = rho_init)
	var_list = partition_vars(p_list)   # Public/private variable partition.
	
	# Set up the workers.
	pipes = []
	procs = []
	for i in range(N):
		local, remote = Pipe()
		pipes += [local]
		procs += [Process(target = run_worker, args = (remote, p_list[i], var_list[i], \
							rho_list[i]) + args, kwargs = kwargs)]
		procs[-1].start()

	# ADMM loop.
	i = 0
	finished = False
	start = time()
<<<<<<< HEAD
	for k in range(max_iter):
=======
	while not finished:
>>>>>>> 8b64042c
		# Gather and average x_i.
		prox_res = [pipe.recv() for pipe in pipes]
		xbars = x_average(prox_res)
	
		# Scatter x_bar.
		for pipe in pipes:
			pipe.send((xbars, k))
		
		# Calculate normalized residuals.
		ssq = [pipe.recv() for pipe in pipes]
<<<<<<< HEAD
		primal, dual, stopped = res_stop(ssq, eps_stop)
		resid[k,:] = np.array([primal, dual])
		if stopped:
			break
=======
		primal, dual, stopped = res_stop(ssq, eps)
		resid[i,:] = np.array([primal, dual])
		
		# Send finished flag to threads.
		i = i + 1
		finished = stopped or i >= max_iter
		for pipe in pipes:
		    pipe.send(finished)
	
	# Gather private x_i values.
	xprivs = [pipe.recv() for pipe in pipes]
	for xpriv in xprivs:
	    xbars.update(xpriv)
>>>>>>> 8b64042c
	end = time()
	
	[p.terminate() for p in procs]
	return {"xbars": xbars, "residuals": resid[:(k+1),:], "num_iters": k+1, "solve_time": (end - start)}<|MERGE_RESOLUTION|>--- conflicted
+++ resolved
@@ -25,19 +25,8 @@
 from cvxpy.problems.problem import Problem, Minimize
 from cvxpy.expressions.constants import Parameter
 from cvxpy.atoms import sum_squares
-<<<<<<< HEAD
 from cvxconsensus.acceleration import dual_update
-
-def flip_obj(prob):
-	"""Helper function to flip sign of objective function.
-	"""
-	if isinstance(prob.objective, Minimize):
-		return prob.objective
-	else:
-		return -prob.objective
-=======
 from cvxconsensus.utilities import flip_obj, assign_rho, partition_vars
->>>>>>> 8b64042c
 
 # Spectral step size.
 def step_ls(p, d):
@@ -256,6 +245,7 @@
 					for key, vmap in v.items()}
 	
 	# Initiate Anderson acceleration matrices.
+	nelem = np.sum([vmap["y"].size for vmap in v.values()])
 	Y = np.empty((nelem,0))
 	R = np.empty((nelem,0))
 	rho_vec = np.empty((1,0))
@@ -265,21 +255,12 @@
 		# Proximal step for x^(k+1).
 		prox.solve(*args, **kwargs)
 		
-<<<<<<< HEAD
-		# Calculate x_bar^(k+1).
-		xvals = {}
-		for xvar in prox.variables():
-			xvals[xvar.id] = xvar.value
-		pipe.send((prox.status, rho.value, xvals))
-		xbars, k = pipe.recv()
-		m_k = min(m_accel, k+1)
-=======
 		# Calculate x_bar^(k+1) for public variables.
 		vals_pub = {key: {"x": v[key]["x"].value, "rho": v[key]["rho"].value} \
 						for key in var_split["public"]}
 		pipe.send((prox.status, vals_pub))
 		xbars, i = pipe.recv()
->>>>>>> 8b64042c
+		m_k = min(m_accel, i+1)
 		
 		# Update y^(k+1) = y^(k) + rho^(k)*(x^(k+1) - x_bar^(k+1)).
 		ssq = {"primal": 0, "dual": 0, "x": 0, "xbar": 0, "y": 0}
@@ -297,13 +278,12 @@
 			# Set parameter values of x_bar^(k+1) and y^(k+1).
 			xbar_old = v[key]["xbar"].value
 			y_old = v[key]["y"].value
-<<<<<<< HEAD
 			
-			v[key]["xbar"].value = xbars[key]
+			v[key]["xbar"].value = xbar
 			if anderson:   # Save last m_k dual variables and primal residuals.
 				Y = np.insert(Y, Y.shape[1], y_old, axis = 1)
 				R = np.insert(R, R.shape[1], primal, axis = 1)
-				rho_vec = np.append(rho_vec, rho.value)
+				rho_vec = np.append(rho_vec, v[key]["rho"].value)
 				
 				ncols = Y.shape[1]
 				if ncols > (m_k + 1):
@@ -311,13 +291,9 @@
 					R = np.delete(R, range(0, R.shape[1] - m_k - 1), axis = 1)
 					rho_vec = np.delete(rho_vec, 0)
 				v[key]["y"].value = dual_update(Y, R, rho_vec)
-				# v[key]["y"].value = dual_update(Y, R, rho.value)
+				# v[key]["y"].value = dual_update(Y, R, v[key]["rho"].value)
 			else:
-				v[key]["y"].value += (rho*(v[key]["x"] - v[key]["xbar"])).value
-=======
-			v[key]["xbar"].value = xbar
-			v[key]["y"].value += (v[key]["rho"]*(v[key]["x"] - v[key]["xbar"])).value
->>>>>>> 8b64042c
+				v[key]["y"].value += (v[key]["rho"]*(v[key]["x"] - v[key]["xbar"])).value
 			
 			# Save stopping rule criteria.
 			ssq["primal"] += np.sum(np.square(primal))
@@ -339,7 +315,7 @@
 				dyhat = v[key]["yhat"].value - v_old[key]["yhat"]
 				
 				# Update step size.
-				v[key]["rho"].value = step_spec(v[key]["rho"].value, i, dx, dxbar, dy, dyhat, eps, C)
+				v[key]["rho"].value = step_spec(v[key]["rho"].value, i, dx, dxbar, dy, dyhat, eps_spec, C)
 				
 				# Update step size variables.
 				v_old[key]["x"] = v[key]["x"].value
@@ -348,49 +324,16 @@
 				v_old[key]["yhat"] = v[key]["yhat"].value
 		pipe.send(ssq)
 		
-<<<<<<< HEAD
-		# Spectral step size.
-		if spectral and k % Tf == 1:
-			# Collect and flatten variables.
-			for key in v.keys():
-				v_flat["x"] += [np.asarray(v[key]["x"].value).reshape(-1)]
-				v_flat["xbar"] += [np.asarray(v[key]["xbar"].value).reshape(-1)]
-				v_flat["y"] += [np.asarray(v[key]["y"].value).reshape(-1)]
-			
-			for key in v_flat.keys():
-				v_flat[key] = np.concatenate(v_flat[key])
-
-			# Calculate change from old iterate.
-			dx = v_flat["x"] - v_old["x"]
-			dxbar = -v_flat["xbar"] + v_old["xbar"]
-			dy = v_flat["y"] - v_old["y"]
-			dyhat = v_flat["yhat"] - v_old["yhat"]
-			
-			# Update step size.
-			rho.value = step_spec(rho.value, k, dx, dxbar, dy, dyhat, eps_spec, C)
-			
-			# Update step size variables.
-			for key in v_flat.keys():
-				v_old[key] = v_flat[key]
-=======
 		# Send private variable values if ADMM loop terminated.
 		finished = pipe.recv()
 		if finished:
 		 	pipe.send({key: v[key]["x"].value for key in var_split["private"]})
->>>>>>> 8b64042c
 
 def consensus(p_list, *args, **kwargs):
 	N = len(p_list)   # Number of problems.
 	max_iter = kwargs.pop("max_iter", 100)
-<<<<<<< HEAD
-	rho_init = kwargs.pop("rho_init", N*[1.0])
-	if np.isscalar(rho_init):
-		rho_init = N*[rho_init]
+	rho_init = kwargs.pop("rho_init", dict())
 	eps_stop = kwargs.pop("eps_stop", 1e-6)   # Stopping tolerance.
-=======
-	rho_init = kwargs.pop("rho_init", dict())
-	eps = kwargs.pop("eps", 1e-6)   # Stopping tolerance.
->>>>>>> 8b64042c
 	resid = np.zeros((max_iter, 2))
 	
 	if np.isscalar(rho_init):
@@ -413,28 +356,18 @@
 	i = 0
 	finished = False
 	start = time()
-<<<<<<< HEAD
-	for k in range(max_iter):
-=======
 	while not finished:
->>>>>>> 8b64042c
 		# Gather and average x_i.
 		prox_res = [pipe.recv() for pipe in pipes]
 		xbars = x_average(prox_res)
 	
 		# Scatter x_bar.
 		for pipe in pipes:
-			pipe.send((xbars, k))
+			pipe.send((xbars, i))
 		
 		# Calculate normalized residuals.
 		ssq = [pipe.recv() for pipe in pipes]
-<<<<<<< HEAD
 		primal, dual, stopped = res_stop(ssq, eps_stop)
-		resid[k,:] = np.array([primal, dual])
-		if stopped:
-			break
-=======
-		primal, dual, stopped = res_stop(ssq, eps)
 		resid[i,:] = np.array([primal, dual])
 		
 		# Send finished flag to threads.
@@ -447,8 +380,7 @@
 	xprivs = [pipe.recv() for pipe in pipes]
 	for xpriv in xprivs:
 	    xbars.update(xpriv)
->>>>>>> 8b64042c
 	end = time()
 	
 	[p.terminate() for p in procs]
-	return {"xbars": xbars, "residuals": resid[:(k+1),:], "num_iters": k+1, "solve_time": (end - start)}+	return {"xbars": xbars, "residuals": resid[:(i+1),:], "num_iters": i+1, "solve_time": (end - start)}