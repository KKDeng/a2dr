# Compiled python modules.
*.pyc

# Setuptools distribution folder.
/dist/

# Python egg metadata, regenerated from source files by setuptools.
/*.egg-info

<<<<<<< HEAD
# PyCharm environment data.
.idea/
/venv/
=======
# Pycharm folders.
/venv
/.idea
>>>>>>> eeedca70
<|MERGE_RESOLUTION|>--- conflicted
+++ resolved
@@ -7,12 +7,6 @@
 # Python egg metadata, regenerated from source files by setuptools.
 /*.egg-info
 
-<<<<<<< HEAD
-# PyCharm environment data.
-.idea/
-/venv/
-=======
 # Pycharm folders.
 /venv
-/.idea
->>>>>>> eeedca70
+/.idea