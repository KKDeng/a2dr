"""
Copyright 2018 Anqi Fu

This file is part of CVXConsensus.

CVXConsensus is free software: you can redistribute it and/or modify
it under the terms of the GNU General Public License as published by
the Free Software Foundation, either version 3 of the License, or
(at your option) any later version.

CVXConsensus is distributed in the hope that it will be useful,
but WITHOUT ANY WARRANTY; without even the implied warranty of
MERCHANTABILITY or FITNESS FOR A PARTICULAR PURPOSE.  See the
GNU General Public License for more details.

You should have received a copy of the GNU General Public License
along with CVXConsensus. If not, see <http://www.gnu.org/licenses/>.
"""

import numpy as np
import matplotlib.pyplot as plt
from collections import defaultdict
import cvxpy.utilities as u
from cvxpy.problems.problem import Problem, Minimize
from cvxconsensus.consensus import consensus

class Problems(object):
	"""A list of convex optimization problems.

    Problems are immutable, save for modification through the specification
    of :class:`~cvxpy.expressions.constants.parameters.Parameter`

    Parameters
    ----------
    problems : list
        The list of problems.
    """
	def __init__(self, problems):
		# Check that list contains only problems.
		for prob in problems:
			if not isinstance(prob, Problem):
				raise TypeError("Input list must contain only Problems.")
		self._problems = problems
		self._value = None
		self._status = None
		self._residuals = None
		self._solver_stats = None
		
		self.combined = self._combined()
		self.partition = self._partition()
		self.args = problems
	
	@property
	def value(self):
		"""float : The value from the last time the problem was solved
				   (or None if not solved).
		"""
		return self._value
	
	@property
	def status(self):
		"""str : The status from the last time the problem was solved; one
                 of optimal, infeasible, or unbounded.
        """
		return self._status
	
	@property
	def problems(self):
		"""list : The list of problems.
		"""
		return self._problems
	
	@property
	def residuals(self):
		"""list : The l2-normed residuals for each iteration, i.e.
				  ||G(v^(k))||^2 where v^(k) = (y^(k), s^(k)) and G(.)
				  is the mapping G(v^(k)) = v^(k) - v^(k+1).
		"""
		return self._residuals
	
	def _combined(self):
		"""Sum list of problems with sign flip if objective is maximization.
		
		The combined problem's objective is to minimize the sum (with sign flip)
		of the component problem's objectives, subject to the union of all
		the constraints.
		"""
		p_comb = Problem(Minimize(0))
		for prob in self.problems:
			if isinstance(prob.objective, Minimize):
				p_comb += prob
			else:
				p_comb -= prob
		return p_comb
	
	def _partition(self):
		"""Determine which variables are in each problem.
		
		Returns a boolean array with variables (rows) by problems (columns).
		True at (i,j) indicates variable i is in problem j, either as part
		of the objective and/or constraints.
		"""
		v_ids = [v.id for v in self.variables()]
		n_vars = len(self.variables())
		n_probs = len(self.problems)
		
		p_idx = 0
		v_table = np.zeros((n_vars, n_probs), dtype=bool)
		for prob in self.problems:
			for var in prob.variables():
				v_idx = v_ids.index(var.id)
				v_table[v_idx, p_idx] = True
			p_idx = p_idx + 1
		return v_table
	
	@property
	def objective(self):
		"""Minimize : The combined problem's objective.

        Note that the objective cannot be reassigned after creation,
        and modifying the objective after creation will result in
        undefined behavior.
        """
		return self.combined.objective
	
	@property
	def constraints(self):
		"""A shallow copy of the combined problem's constraints.

		Note that constraints cannot be reassigned, appended to, or otherwise
		modified after creation, except through parameters.
		"""
		return self.combined.constraints

	def variables(self):
		"""Accessor method for variables.

        Returns
        ----------
        list of :class:`~cvxpy.expressions.variable.Variable`
            A list of the variables in the combined problem.
        """
		return self.combined.variables()
	
	def parameters(self):
		"""Accessor method for parameters.

        Returns
        -------
        list of :class:`~cvxpy.expressions.constants.parameter.Parameter`
            A list of the parameters in the combined problem.
        """
		return self.combined.parameters()
	
	def constants(self):
		"""Accessor method for constants.

        Returns
        ----------
        list of :class:`~cvxpy.expressions.constants.constant.Constant`
            A list of the constants in the combined problem.
        """
		return self.combined.constants()
	
	def pretty_vars(self):
		"""Pretty print variable partition across problems.
		"""
		from tabulate import tabulate
		N = len(self.problems)
		v_ids = ["Var%d" % v.id for v in self.variables()]
		table = np.column_stack((v_ids, self.partition))
		headers = [''] + ["Prob%d" % idx for idx in range(0,N)]
		print(tabulate(table, headers=headers, tablefmt='orgtbl'))
        
	@property
	def solver_stats(self):
		""":class:`~cvxpy.problems.problem.SolverStats` : Information returned by the solver.
		"""
		return self._solver_stats
	
	def solve(self, *args, **kwargs):
		"""Solves the problem using the specified method.
		
		Parameters
		----------
		method : str
		     The solve method to use. "combined" solves the combined problem directly, while
		     "consensus" solves the list of problems by consensus ADMM.
		"""
		func_name = kwargs.pop("method", None)
		if func_name == "combined":
			return self.combined.solve(*args, **kwargs)
		elif func_name == "consensus":
			sol = consensus(self.problems, *args, **kwargs)
			self.unpack_results(sol)
			return self.value
		else:
			raise ValueError("method must be either 'combined' or 'consensus'")
	
	def unpack_results(self, solution):
		"""Updates the problem state given consensus results.
		
		Updates problem.status, problem.value, and value of the primal variables.
		
		Parameters
		----------
		solution : dict
		     Consensus solution to the combined problem. "zvals" refers to the
		     final average of the primal value over all the workers.
		"""
		# Save primal values.
		for v in self.variables():
			v.save_value(solution["zvals"][v.id])
	
		# TODO: Save dual values (for constraints too?).
		
		# Save combined objective.
		self._value = self.objective.value
		if not np.isscalar(self._value):
			self._value = np.asscalar(self._value)
		
		# Save residual from fixed point mapping.
		self._residuals = solution["residuals"]
		
		# TODO: Handle statuses.
		self._solver_stats = {"num_iters": solution["num_iters"],
							  "solve_time": solution["solve_time"]}
	
<<<<<<< HEAD
	def plot_residuals(self, show = True, semilogy = False):
		"""Plot the sum of squared primal/dual residuals over all iterations.
=======
	def plot_residuals(self, normalize = True, semilogy = False):
		"""Plot the l2-normed residual over all iterations.
		
		Parameters
		----------
		normalize : logical
		     Should the residuals be normalized by their initial iteration value?
>>>>>>> eeedca70
		"""
		if self._solver_stats is None:
			raise ValueError("Solver stats is empty. Nothing to plot.")
		iters = range(self._solver_stats["num_iters"])
<<<<<<< HEAD
		resid = np.column_stack((self._primal_residual, self._dual_residual))
		
		if semilogy:
			plt_resd = plt.plot(iters, resid, label = ["Primal", "Dual"])
		else:
			plt_resd = plt.plot(iters, resid, label = ["Primal", "Dual"])
		plt.legend(plt_resd, ["Primal", "Dual"])
=======
		resid = self._residuals/self._residuals[0] if normalize and self._residuals[0] != 0 else self._residuals

		if semilogy:
			plt.semilogy(iters, resid)
		else:
			plt.plot(iters, resid)
>>>>>>> eeedca70
		plt.xlabel("Iteration")
		plt.ylabel("Residual")
		if show:
			plt.show()<|MERGE_RESOLUTION|>--- conflicted
+++ resolved
@@ -226,38 +226,27 @@
 		self._solver_stats = {"num_iters": solution["num_iters"],
 							  "solve_time": solution["solve_time"]}
 	
-<<<<<<< HEAD
-	def plot_residuals(self, show = True, semilogy = False):
-		"""Plot the sum of squared primal/dual residuals over all iterations.
-=======
-	def plot_residuals(self, normalize = True, semilogy = False):
+	def plot_residuals(self, normalize = True, show = True, semilogy = False):
 		"""Plot the l2-normed residual over all iterations.
 		
 		Parameters
 		----------
+		show : logical
+			 Show the plot at the end?
 		normalize : logical
-		     Should the residuals be normalized by their initial iteration value?
->>>>>>> eeedca70
+		     Normalize the residuals by their initial iteration value?
+		semilogy : logical
+			 Plot the y-axis on a log scale?
 		"""
 		if self._solver_stats is None:
 			raise ValueError("Solver stats is empty. Nothing to plot.")
 		iters = range(self._solver_stats["num_iters"])
-<<<<<<< HEAD
-		resid = np.column_stack((self._primal_residual, self._dual_residual))
-		
-		if semilogy:
-			plt_resd = plt.plot(iters, resid, label = ["Primal", "Dual"])
-		else:
-			plt_resd = plt.plot(iters, resid, label = ["Primal", "Dual"])
-		plt.legend(plt_resd, ["Primal", "Dual"])
-=======
 		resid = self._residuals/self._residuals[0] if normalize and self._residuals[0] != 0 else self._residuals
 
 		if semilogy:
 			plt.semilogy(iters, resid)
 		else:
 			plt.plot(iters, resid)
->>>>>>> eeedca70
 		plt.xlabel("Iteration")
 		plt.ylabel("Residual")
 		if show:
